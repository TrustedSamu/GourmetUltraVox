import argparse
import asyncio
import datetime
import json
import logging
import os
import signal
import sys
import urllib.parse
from typing import Any, AsyncGenerator, Awaitable, Literal

import aiohttp
import numpy as np
import pyee.asyncio
import requests
import sounddevice
from websockets import exceptions as ws_exceptions
from websockets import client as ws_client
from dotenv import load_dotenv
from firebase_service import FirebaseService
from database_tools import DatabaseTools, FirebaseEncoder

# Define stage prompts as a global constant
STAGE_PROMPTS = {
    "authentication": """Du bist Gourmet, der KI-Assistent für Feudenheim Energie.
    Du bist zurzeit in der Stage Authentication.
    In dieser Stage kannst du Kunden allgemeine Informationen über die Feudenheim Energie AG und deren Produkte geben.
    Wenn der Kunde eine Anfrage hat, die sein Kundenprofil involviert muss er erst verifiziert werden.
    Wenn der Kunde die Kundennummer nennt, bitte mit getCustomer nachprüfen ob die Nummer korrekt ist.
    Wenn der Kunde eine Frage hat wie welche Tarife es gibt, bitte mit getAllTariffs nachprüfen welche Tarife es gibt.

===INTERNAL_INSTRUCTIONS===
- Prüfen Sie die genannte Kundennummer EXAKT wie vom Kunden angegeben mit getCustomer
- Fügen Sie KEINE zusätzlichen Ziffern hinzu
- Sprechen Sie die Kundennummer zur Bestätigung EINZELN IN DEUTSCH LANGSAM aus (z.B. "vier-zwei-drei")
- Warten Sie auf Bestätigung vom Kunden, dass die Nummer korrekt ist
- Bei Fehler oder Verneinung: Höflich um erneute Nennung der kompletten Nummer bitten
- Bei erfolgreicher Prüfung und Bestätigung direkt das Tool changeStage zu customer_service aufrufen. NICHTS SAGEN DA DER NÄCHSTE AGENT REDET.
- Bleiben Sie stets höflich und professionell
- JEDE KUNDENUMMER BEGINNT MIT 4300XXXXXXXXX""",
    
    "customer_service": """Der Kunde ist nun verifiziert Sag dass du nun Siffy der Level 2 Agent heißt und ihm helfen kannst. 
    Frage noch einmal: Habe ich ihre Anfrage richtig verstanden?

===INTERNAL_INSTRUCTIONS===
- Nutzen Sie die verifizierten Kundendaten für personalisierte Antworten
- Verwenden Sie AUSSCHLIESSLICH die bestätigte Kundennummer für alle Operationen
- Bei Abschlagsfragen: Sprechen Sie den aktuellen Betrag in deutscher Wortform aus. Hundertfünfundzwanzig Euro = 125, dreiundsechzig Euro = 63
- Bei unklarer Anfrage: Höflich erneut nachfragen
- Bleiben Sie stets höflich und professionell""",
    
    "abschlag_management": """Der Kunde möchte seinen Abschlag ändern.
    Sage ihm erst:
    Ihr aktueller Abschlag beträgt {current_amount} Euro. Welchen neuen Betrag möchten Sie festlegen?

===INTERNAL_INSTRUCTIONS===
- Nutzen Sie updateAbschlag nur mit den verifizierten Kundendaten
- Wiederholen Sie den genannten Betrag zur Bestätigung
- Sprechen Sie Beträge immer in korrektem Deutsch aus Hundertfünfundzwanzig Euro = 125, dreiundsechzig Euro = 63
- Nach erfolgreicher Änderung: Bestätigen Sie die Änderung mit dem Betrag in Worten
- Fragen Sie "Kann ich sonst noch etwas für Sie tun?"
- Bei weiteren Anliegen: Direkt nach dem neuen Anliegen fragen
- Bleiben Sie stets höflich und professionell"""}

# Load environment variables from .env file
load_dotenv()

# Initialize Firebase service and database tools
firebase = FirebaseService()
db_tools = DatabaseTools()

class LocalAudioSink:
    """
    A sink for audio. Buffered audio is played using the default audio device.

    Args:
        sample_rate: The sample rate to use for audio playback. Defaults to 48kHz.
    """

    def __init__(self, sample_rate: int = 48000) -> None:
        self._sample_rate = sample_rate
        self._buffer: bytearray = bytearray()
        self._stream = None
        self._setup_stream()

    def _setup_stream(self):
        try:
            def callback(outdata: np.ndarray, frame_count, time, status):
                if status:
                    logging.warning(f'Audio output status: {status}')
                output_frame_size = len(outdata) * 2
                next_frame = self._buffer[:output_frame_size]
                self._buffer[:] = self._buffer[output_frame_size:]
                if len(next_frame) < output_frame_size:
                    next_frame += b"\x00" * (output_frame_size - len(next_frame))
                outdata[:] = np.frombuffer(next_frame, dtype="int16").reshape(
                    (frame_count, 1)
                )

            self._stream = sounddevice.OutputStream(
                samplerate=self._sample_rate,
                channels=1,
                callback=callback,
                device=None,
                dtype="int16",
                blocksize=self._sample_rate // 100,
            )
            self._stream.start()
            if not self._stream.active:
                raise RuntimeError("Failed to start streaming output audio")
            logging.info("Audio output stream initialized successfully")
        except Exception as e:
            logging.error(f"Error setting up audio output stream: {e}")
            raise

    def write(self, chunk: bytes) -> None:
        """Writes audio data (expected to be in 16-bit PCM format) to this sink's buffer."""
        try:
            self._buffer.extend(chunk)
        except Exception as e:
            logging.error(f"Error writing to audio buffer: {e}")

    def drop_buffer(self) -> None:
        """Drops all audio data in this sink's buffer, ending playback until new data is written."""
        try:
            self._buffer.clear()
            logging.debug("Audio buffer cleared")
        except Exception as e:
            logging.error(f"Error clearing audio buffer: {e}")

    async def close(self) -> None:
        try:
            if self._stream:
                self._stream.close()
                logging.info("Audio output stream closed")
        except Exception as e:
            logging.error(f"Error closing audio stream: {e}")


class LocalAudioSource:
    """
    A source for audio data that reads from the default microphone. Audio data in
    16-bit PCM format is available as an AsyncGenerator via the `stream` method.

    Args:
        sample_rate: The sample rate to use for audio recording. Defaults to 48kHz.
    """

    def __init__(self, sample_rate=48000):
        self._sample_rate = sample_rate
        self._stream = None
        self._running = True
        # Audio processing settings
        self._threshold = 0.01  # Will be set by command line arg
        self._min_audio_duration = 0.35  # Longer duration for stability
        self._consecutive_frames = 0
        self._frames_threshold = int(self._min_audio_duration * (sample_rate / (sample_rate // 100)))
        self._last_audio_time = 0
        self._min_silence_duration = 1.0  # Longer silence for better switching
        # Audio level processing
        self._audio_level_history = []
        self._history_size = 12  # Larger window for stability
        self._noise_floor = None  # Initialize as None
        self._noise_floor_alpha = 0.98  # Slower noise floor adaptation
        self._noise_multiplier = 2.5  # Higher noise floor impact
        self._threshold_multiplier = 3.0  # Stricter threshold
        self._peak_level = 0.0  # Track peak levels
        self._peak_alpha = 0.99  # Slower peak adaptation
        self._initial_calibration_frames = 50  # More calibration frames
        self._calibration_count = 0
        self._debug_audio = True
        # Print available devices
        self._print_audio_devices()

    def _print_audio_devices(self):
        try:
            devices = sounddevice.query_devices()
            default_input = sounddevice.query_devices(kind='input')
            default_output = sounddevice.query_devices(kind='output')
            
            logging.info("=== Audio Device Configuration ===")
            logging.info(f"Default Input Device: {default_input['name']} (ID: {default_input['index']})")
            logging.info(f"Default Output Device: {default_output['name']} (ID: {default_output['index']})")
            logging.info("=== Available Audio Devices ===")
            for i, dev in enumerate(devices):
                logging.info(f"Device {i}: {dev['name']} ({'input' if dev['max_input_channels'] > 0 else 'output'})")
        except Exception as e:
            logging.error(f"Error querying audio devices: {e}")

    async def close(self):
        """Cleanup audio resources."""
        self._running = False
        try:
            if self._stream:
                self._stream.close()
                self._stream = None
                logging.info("Audio input stream closed")
        except Exception as e:
            logging.error(f"Error closing audio stream: {e}")

    async def stream(self) -> AsyncGenerator[bytes, None]:
        queue: asyncio.Queue[bytes] = asyncio.Queue()
        loop = asyncio.get_running_loop()

        def callback(indata: np.ndarray, frame_count, time, status):
            if status:
                logging.warning(f'Audio input status: {status}')
            try:
                # Calculate RMS with improved noise handling
                squared = np.square(indata.astype(np.float64))
                mean_squared = np.mean(squared) if squared.size > 0 else 0
                audio_level = np.sqrt(max(0, mean_squared))
                
                # Initialize or update noise floor during calibration
                if self._calibration_count < self._initial_calibration_frames:
                    if self._noise_floor is None:
                        self._noise_floor = audio_level
                    else:
                        self._noise_floor = 0.98 * self._noise_floor + 0.02 * audio_level
                    self._calibration_count += 1
                    return
                
                # Update peak level and noise floor
                self._peak_level = max(audio_level, self._peak_level * self._peak_alpha)
                if audio_level < self._peak_level * 0.2:  # Only update noise floor with quiet audio
                    self._noise_floor = self._noise_floor_alpha * self._noise_floor + (1 - self._noise_floor_alpha) * audio_level
                
                # Add to history and calculate moving average
                self._audio_level_history.append(audio_level)
                if len(self._audio_level_history) > self._history_size:
                    self._audio_level_history.pop(0)
                
                # Calculate average excluding outliers
                sorted_levels = sorted(self._audio_level_history)
                trimmed_levels = sorted_levels[1:-1] if len(sorted_levels) > 2 else sorted_levels
                avg_audio_level = np.mean(trimmed_levels) if trimmed_levels else 0
                
                current_time = time.currentTime if time else 0
                
                # Calculate effective threshold using base threshold and noise floor
                base_threshold = self._threshold * self._threshold_multiplier
                noise_threshold = self._noise_floor * self._noise_multiplier
                effective_threshold = max(base_threshold, noise_threshold)
                
                # More stringent audio detection
                if (not np.isnan(avg_audio_level) and 
                    avg_audio_level > effective_threshold and 
                    avg_audio_level > self._noise_floor * 3.0 and  # Must be well above noise
                    avg_audio_level > self._peak_level * 0.2):  # Must be significant compared to peak
                    
                    self._consecutive_frames += 1
                    if self._consecutive_frames >= self._frames_threshold:
                        loop.call_soon_threadsafe(queue.put_nowait, indata.tobytes())
                        if self._debug_audio:
                            logging.info(f"Audio: {avg_audio_level:.1f}, Peak: {self._peak_level:.1f}, Thresh: {effective_threshold:.1f}, Noise: {self._noise_floor:.1f}")
                        self._last_audio_time = current_time
                else:
                    if current_time - self._last_audio_time > self._min_silence_duration:
                        self._consecutive_frames = 0
                        # Slower peak level decay
                        self._peak_level *= 0.95
                        if len(self._audio_level_history) > 2:
                            self._audio_level_history = self._audio_level_history[-2:]
            except Exception as e:
                logging.error(f"Error in audio input callback: {e}")
                self._consecutive_frames = 0

        try:
            # Get default input device info
            device_info = sounddevice.query_devices(kind='input')
            logging.info(f"Using input device: {device_info['name']} with {device_info['max_input_channels']} channels")
            logging.info(f"Audio settings: threshold={self._threshold}, min_duration={self._min_audio_duration}s, silence_duration={self._min_silence_duration}s")
            
            self._stream = sounddevice.InputStream(
                samplerate=self._sample_rate,
                channels=1,
                callback=callback,
                device=None,  # Use default device
                dtype="int16",
                blocksize=self._sample_rate // 100,
                latency='high'  # Use high latency for better noise filtering
            )
            
            with self._stream:
                if not self._stream.active:
                    raise RuntimeError("Failed to start streaming input audio")
                logging.info(f"Audio input stream initialized successfully with threshold {self._threshold}")
                while self._running:
                    try:
                        yield await queue.get()
                    except asyncio.CancelledError:
                        break
                    except Exception as e:
                        if self._running:
                            logging.error(f"Error getting audio data from queue: {e}")
                        break
        except Exception as e:
            logging.error(f"Error in audio input stream: {e}")
            raise
        finally:
            await self.close()


class WebsocketVoiceSession(pyee.asyncio.AsyncIOEventEmitter):
    """A websocket-based voice session that connects to an Ultravox call."""

    def __init__(self, join_url: str):
        super().__init__()
        self._state: Literal["idle", "listening", "thinking", "speaking"] = "idle"
        self._pending_output = ""
        self._url = join_url
        self._socket = None
        self._receive_task: asyncio.Task | None = None
        self._send_audio_task: asyncio.Task | None = None
        self._sink = LocalAudioSink()
        self._audio_source = None
        self._running = True
        self._use_flask_callback = bool(os.getenv('FLASK_STATE_CALLBACK'))

    def _update_state(self, new_state: str):
        if new_state != self._state:
            self._state = new_state
            self.emit("state", new_state)
            if self._use_flask_callback:
                try:
                    requests.get(f'http://localhost:5000/update_state/{new_state}')
                except Exception as e:
                    logging.warning(f"Failed to update Flask state: {e}")

    async def start(self):
        """Start the websocket session."""
        self._running = True
        await self._connect()

    async def _connect(self):
        """Establish websocket connection with retry logic."""
        retry_count = 0
        max_retries = 3
        retry_delay = 2  # seconds

        while self._running and retry_count < max_retries:
            try:
                logging.info(f"Connecting to {self._url} (attempt {retry_count + 1}/{max_retries})")
                self._socket = await ws_client.connect(self._url)
                self._receive_task = asyncio.create_task(self._socket_receive(self._socket))
                
                # Initialize audio source only after successful connection
                if not self._audio_source:
                    self._audio_source = LocalAudioSource()
                    if hasattr(args, 'mic_threshold'):
                        self._audio_source._threshold = args.mic_threshold
                
                self._send_audio_task = asyncio.create_task(self._pump_audio(self._audio_source))
                
                logging.info("Connection established successfully")
                return True
            except Exception as e:
                logging.error(f"Connection attempt {retry_count + 1} failed: {e}")
                retry_count += 1
                if retry_count < max_retries:
                    logging.info(f"Retrying in {retry_delay} seconds...")
                    await asyncio.sleep(retry_delay)
                    retry_delay *= 2  # Exponential backoff
        
        logging.error("Failed to establish connection after maximum retries")
        return False

    async def stop(self):
        """End the session, closing the connection and ending the call."""
        self._running = False
        logging.info("Stopping session...")
        if self._audio_source:
            await self._audio_source.close()
        await _async_close(
            self._sink.close(),
            self._socket.close() if self._socket else None,
            _async_cancel(self._send_audio_task, self._receive_task),
        )
        if self._state != "idle":
            self._update_state("idle")

    async def _socket_receive(self, socket: ws_client.ClientConnection):
        try:
            async for message in socket:
                try:
                    await self._on_socket_message(message)
                except Exception as e:
                    logging.error(f"Error processing message: {e}")
        except asyncio.CancelledError:
            logging.info("Socket receive cancelled")
        except ws_exceptions.ConnectionClosedOK:
            logging.info("Socket closed normally")
        except ws_exceptions.ConnectionClosedError as e:
            logging.error(f"Socket closed with error: {e}")
            self.emit("error", e)
            return
        except Exception as e:
            logging.error(f"Unexpected error in socket receive: {e}")
        finally:
            logging.info("Socket receive completed")
            self.emit("ended")

    async def _on_socket_message(self, payload: str | bytes):
        if isinstance(payload, bytes):
            try:
                self._sink.write(payload)
            except Exception as e:
                logging.error(f"Error writing to audio sink: {e}")
            return
        elif isinstance(payload, str):
            try:
                msg = json.loads(payload)
                await self._handle_data_message(msg)
            except json.JSONDecodeError as e:
                logging.error(f"Error decoding message: {e}")
            except Exception as e:
                logging.error(f"Error handling message: {e}")

    async def _handle_data_message(self, msg: dict[str, Any]):
        try:
            match msg["type"]:
                case "playback_clear_buffer":
                    self._sink.drop_buffer()
                    logging.debug("Audio buffer cleared")
                case "state":
                    old_state = self._state
                    self._update_state(msg["state"])
                    logging.info(f"State changed from {old_state} to {msg['state']}")
                case "transcript":
                    # Handle only agent transcripts, ignore user transcripts
                    if msg["role"] != "agent":
                        if msg.get("final", False):
                            logging.info(f"User input (final): {msg.get('text', '')}")
                        return
                    if msg.get("text", None):
                        self._pending_output = msg["text"]
                        self.emit("output", msg["text"], msg["final"])
                        if msg["final"]:
                            logging.info(f"Agent output (final): {msg['text']}")
                    else:
                        self._pending_output += msg.get("delta", "")
                        self.emit("output", self._pending_output, msg["final"])
                    if msg["final"]:
                        self._pending_output = ""
                case "voice_synced_transcript":
                    logging.debug("Received voice sync transcript")
                    pass
                case "client_tool_invocation":
                    logging.info(f"Handling tool call: {msg['toolName']}")
                    await self._handle_client_tool_call(
                        msg["toolName"], msg["invocationId"], msg["parameters"]
                    )
                case "debug":
                    logging.info(f"Debug message: {msg['message']}")
                case _:
                    logging.warning(f"Unhandled message type: {msg['type']}")
        except Exception as e:
            logging.error(f"Error in handle_data_message: {e}")

    async def _handle_client_tool_call(
        self, tool_name: str, invocation_id: str, parameters: dict[str, Any]
    ):
        logging.info(f"client tool call: {tool_name}")
        response: dict[str, str] = {
            "type": "client_tool_result",
            "invocationId": invocation_id,
        }
        
        try:
            # User operations
            if tool_name == "getUser":
                result = db_tools.get_user(parameters["userId"])
                response["result"] = json.dumps(result, cls=FirebaseEncoder) if result is not None else None
                
            elif tool_name == "getAllUsers":
                result = db_tools.get_all_users()
                response["result"] = json.dumps(result, cls=FirebaseEncoder)

            # Customer operations
            elif tool_name == "getCustomer":
                try:
                    kundennummer = parameters.get("kundennummer")
                    logging.info(f"Looking up customer with Kundennummer: {kundennummer}")
                    result = db_tools.get_customer(kundennummer)
                    if result:
                        logging.info("Customer found")
                        # Prepare stage change with customer data
                        stage_response = {
                            "type": "client_tool_result",
                            "responseType": "new-stage",
                            "body": {
                                "systemPrompt": """Guten Tag! Könnten Sie mir bitte Ihre Kundennummer mitteilen?

                                    ===INTERNAL_INSTRUCTIONS===
                                    - Prüfen Sie die genannte Kundennummer EXAKT wie vom Kunden angegeben mit getCustomer
                                    - Fügen Sie KEINE zusätzlichen Ziffern hinzu
                                    - Sprechen Sie die Kundennummer zur Bestätigung einzeln aus (z.B. "vier-zwei-drei")
                                    - Warten Sie auf Bestätigung vom Kunden, dass die Nummer korrekt ist
                                    - Bei Fehler oder Verneinung: Höflich um erneute Nennung der kompletten Nummer bitten
                                    - Bei erfolgreicher Prüfung und Bestätigung: Erst dann changeStage zu customer_service
                                    - Bleiben Sie stets höflich und professionell""",
                                "customer_context": result,
                                "toolResultText": "Kunde verifiziert"
                            }
                        }
                        response["result"] = json.dumps(stage_response, cls=FirebaseEncoder)
                    else:
                        logging.info("Customer not found")
                        response["result"] = json.dumps({
                            "success": False,
                            "message": "Entschuldigung, ich konnte diese Kundennummer leider nicht finden. Könnten Sie sie bitte noch einmal überprüfen?"
                        })
                except Exception as e:
                    logging.error(f"Error in getCustomer: {str(e)}")
                    response["result"] = json.dumps({
                        "success": False,
                        "message": "Entschuldigung, bei der Kundensuche ist ein Fehler aufgetreten. Können Sie die Nummer bitte noch einmal nennen?"
                    })
                
            elif tool_name == "getAllCustomers":
                result = db_tools.get_all_customers()
                response["result"] = json.dumps(result, cls=FirebaseEncoder)
                
            elif tool_name == "updateCustomer":
                success = db_tools.update_customer(
                    parameters["customerId"],
                    json.loads(parameters["data"])
                )
                response["result"] = json.dumps({"success": success}, cls=FirebaseEncoder)

            elif tool_name == "updateAbschlag":
                try:
                    # Get the customer data from the parameters
                    customer_data = parameters.get("customer_data", {})
                    if not customer_data:
                        response["result"] = json.dumps({
                            "success": False,
                            "message": "Keine Kundendaten verfügbar."
                        })
                        return
                        
                    kundennummer = customer_data.get("kundennummer", "")
                    logging.info(f"Working with customer: {kundennummer}")
                    
                    # Get the amount directly from the parameters
                    new_amount = float(parameters.get("new_amount", 0))
                    logging.info(f"Amount from parameters: {new_amount}")
                    
                    # Convert to integer if it's a whole number
                    new_amount = int(new_amount) if new_amount.is_integer() else new_amount
                    
                    if new_amount <= 0:
                        response["result"] = json.dumps({
                            "success": False,
                            "message": "Der Abschlagsbetrag muss größer als 0 sein."
                        })
                        return
                        
                    # Create the update data with the correct structure
                    update_data = {
                        "abschlag": {
                            "betrag": new_amount,
                            "zahlungsrhythmus": customer_data.get("abschlag", {}).get("zahlungsrhythmus", "monatlich"),
                            "naechsteFaelligkeit": customer_data.get("abschlag", {}).get("naechsteFaelligkeit", 
                                datetime.datetime.now().isoformat())
                        }
                    }
                    
                    # Update the customer record using the current customer's data
                    success = db_tools.update_customer(kundennummer, update_data)
                    
                    if success:
                        response["result"] = json.dumps({
                            "success": True,
                            "message": f"Der Abschlag wurde erfolgreich auf {new_amount} Euro aktualisiert."
                        }, cls=FirebaseEncoder)
                    else:
                        response["result"] = json.dumps({
                            "success": False,
                            "message": "Die Aktualisierung des Abschlags ist fehlgeschlagen."
                        })
                except ValueError as e:
                    logging.error(f"Error parsing amount: {str(e)}")
                    response["result"] = json.dumps({
                        "success": False,
                        "message": "Der angegebene Betrag konnte nicht als Zahl erkannt werden."
                    })
                except Exception as e:
                    logging.error(f"Error in updateAbschlag: {str(e)}")
                    response["result"] = json.dumps({
                        "success": False,
                        "message": "Ein Fehler ist aufgetreten: " + str(e)
                    })

            # Conversation operations
            elif tool_name == "getConversation":
                result = db_tools.get_conversation(parameters["conversationId"])
                response["result"] = json.dumps(result, cls=FirebaseEncoder) if result is not None else None
                
            elif tool_name == "getUltravoxConversation":
                result = db_tools.get_ultravox_conversation(parameters["conversationId"])
                response["result"] = json.dumps(result, cls=FirebaseEncoder) if result is not None else None
                
            elif tool_name == "getAllConversations":
                result = db_tools.get_all_conversations()
                response["result"] = json.dumps(result, cls=FirebaseEncoder)
                
            elif tool_name == "getAllUltravoxConversations":
                result = db_tools.get_all_ultravox_conversations()
                response["result"] = json.dumps(result, cls=FirebaseEncoder)
                
            elif tool_name == "saveConversation":
                doc_id = db_tools.save_conversation(
                    json.loads(parameters["data"]),
                    bool(parameters.get("isUltravox", False))
                )
                response["result"] = json.dumps({"conversationId": doc_id}, cls=FirebaseEncoder) if doc_id else None

            # Service status operations
            elif tool_name == "getServiceStatus":
                result = db_tools.get_service_status(parameters.get("statusId", "416"))
                response["result"] = json.dumps(result, cls=FirebaseEncoder) if result is not None else None
                
            elif tool_name == "updateServiceStatus":
                success = db_tools.update_service_status(
                    parameters.get("statusId", "416"),
                    json.loads(parameters["data"])
                )
                response["result"] = json.dumps({"success": success}, cls=FirebaseEncoder)

            # Tariff operations
            elif tool_name == "getTariff":
                result = db_tools.get_tariff(parameters["tariffId"])
                response["result"] = json.dumps(result, cls=FirebaseEncoder) if result is not None else None
                
            elif tool_name == "getAllTariffs":
                result = db_tools.get_all_tariffs()
                response["result"] = json.dumps(result, cls=FirebaseEncoder)
                
            elif tool_name == "getResidentialTariff":
                result = db_tools.get_residential_tariff()
                response["result"] = json.dumps(result, cls=FirebaseEncoder) if result is not None else None

            # Database exploration
            elif tool_name == "exploreDatabase":
                result = db_tools.explore_database()
                response["result"] = json.dumps(result, cls=FirebaseEncoder)
                
            elif tool_name == "changeStage":
                try:
                    stage = parameters.get("stage")
                    customer_data = parameters.get("customer_data", {})
                    
                    # Get the appropriate prompt and format it with customer data if available
                    prompt = STAGE_PROMPTS.get(stage, args.system_prompt)
                    if customer_data:
                        try:
                            name = customer_data.get("name", "dem Kunden")
                            current_amount = customer_data.get("abschlag", {}).get("betrag", "0")
                            prompt = prompt.format(name=name, current_amount=current_amount)
                        except KeyError:
                            # If formatting fails, use the prompt as is
                            pass
                    
                    # Split the prompt into customer-facing and internal parts
                    parts = prompt.split("===INTERNAL_INSTRUCTIONS===")
                    customer_prompt = parts[0].strip()
                    internal_instructions = parts[1].strip() if len(parts) > 1 else ""
                    
                    # Prepare the stage change response with separated prompts
                    stage_response = {
                        "type": "client_tool_result",
                        "responseType": "new-stage",
                        "body": {
                            "systemPrompt": f"{customer_prompt}\n\n{internal_instructions}",
                            "toolResultText": "OK"
                        }
                    }
                    
                    if customer_data:
                        stage_response["body"]["customer_context"] = customer_data
                    
                    response["result"] = json.dumps(stage_response, cls=FirebaseEncoder)
                    
                except Exception as e:
                    logging.error(f"Error in changeStage: {str(e)}")
                    response["errorType"] = "StageChangeError"
                    response["errorMessage"] = f"Failed to change stage: {str(e)}"

            elif tool_name == "endCall":
                try:
                    # Send a simple goodbye message
                    goodbye_response = {
                        "type": "client_tool_result",
                        "responseType": "message",
                        "body": {
                            "message": "Vielen Dank für Ihren Anruf. Auf Wiederhören!"
                        }
                    }
                    response["result"] = json.dumps(goodbye_response)
                    
                    # End the call immediately
                    await self.stop()
                except Exception as e:
                    logging.error(f"Error ending call: {str(e)}")
                    response["result"] = json.dumps({
                        "success": False,
                        "message": "Ein Fehler ist aufgetreten beim Beenden des Gesprächs."
                    })

            else:
                response["errorType"] = "undefined"
                response["errorMessage"] = f"Unknown tool: {tool_name}"
                
        except Exception as e:
            response["errorType"] = type(e).__name__
            response["errorMessage"] = str(e)
            
        await self._socket.send(json.dumps(response))

    async def _pump_audio(self, source: LocalAudioSource):
        """Pump audio data with connection state checking."""
        while self._running:
            try:
                async for chunk in source.stream():
                    if not self._running:
                        break
                    if not self._socket or not self._socket.open:
                        logging.warning("Socket not connected, buffering audio...")
                        await asyncio.sleep(0.1)
                        continue
                    try:
                        await self._socket.send(chunk)
                    except ws_exceptions.ConnectionClosed:
                        logging.warning("Connection closed while sending audio")
                        break
                    except Exception as e:
                        logging.error(f"Error sending audio chunk: {e}")
                        break
            except Exception as e:
                if self._running:
                    logging.error(f"Error in audio pump: {e}")
                    await asyncio.sleep(1)  # Wait before retrying
                else:
                    break


async def _async_close(*awaitables_or_none: Awaitable | None):
    coros = [coro for coro in awaitables_or_none if coro is not None]
    if coros:
        maybe_exceptions = await asyncio.shield(
            asyncio.gather(*coros, return_exceptions=True)
        )
        non_cancelled_exceptions = [
            exc
            for exc in maybe_exceptions
            if isinstance(exc, Exception)
            and not isinstance(exc, asyncio.CancelledError)
        ]
        if non_cancelled_exceptions:
            to_report = (
                non_cancelled_exceptions[0]
                if len(non_cancelled_exceptions) == 1
                else ExceptionGroup("Multiple failures", non_cancelled_exceptions)
            )
            logging.warning("Error during _async_close", exc_info=to_report)


async def _async_cancel(*tasks_or_none: asyncio.Task | None):
    tasks = [task for task in tasks_or_none if task is not None and task.cancel()]
    await _async_close(*tasks)


async def _get_join_url() -> str:
    """Creates a new call, returning its join URL."""
    target = "https://api.ultravox.ai/api/calls"
    if args.prior_call_id:
        target += f"?priorCallId={args.prior_call_id}"
    async with aiohttp.ClientSession() as session:
        headers = {"X-API-Key": f"{os.getenv('ULTRAVOX_API_KEY', None)}"}
        system_prompt = args.system_prompt
        selected_tools = [
            {
                "temporaryTool": {
                    "modelToolName": "changeStage",
                    "description": "Changes the conversation stage. Used for transitioning between different phases of the conversation.",
                    "client": {},
                    "dynamicParameters": [
                        {
                            "name": "stage",
                            "location": "PARAMETER_LOCATION_BODY",
                            "schema": {
                                "type": "string",
                                "description": "The stage to transition to (authentication, customer_service, abschlag_management)",
                                "enum": ["authentication", "customer_service", "abschlag_management"]
                            },
                            "required": True
                        },
                        {
                            "name": "customer_data",
                            "location": "PARAMETER_LOCATION_BODY",
                            "schema": {
                                "type": "object",
                                "description": "Customer data to carry forward to next stage"
                            },
                            "required": False
                        }
                    ]
                }
            },
            {
                "temporaryTool": {
                    "modelToolName": "getCustomer",
                    "description": "Sucht einen Kunden anhand seiner Kundennummer",
                    "client": {},
                    "dynamicParameters": [
                        {
                            "name": "kundennummer",
                            "location": "PARAMETER_LOCATION_BODY",
                            "schema": {
                                "type": "string",
                                "description": "Die Kundennummer des Kunden"
                            },
                            "required": True
                        }
                    ]
                },
            },
            {
                "temporaryTool": {
                    "modelToolName": "updateAbschlag",
                    "description": "Aktualisiert den Abschlag für einen Kunden. Beispiel: 'Ich würde gerne meinen Abschlag auf dreiundsechzig Euro ändern'",
                    "client": {},
                    "dynamicParameters": [
                        {
                            "name": "new_amount",
                            "location": "PARAMETER_LOCATION_BODY",
                            "schema": {
                                "type": "number",
                                "description": "Der neue Abschlagsbetrag in Euro (z.B. 34 für vierunddreißig Euro)"
                            },
                            "required": True
                        },
                        {
                            "name": "customer_data",
                            "location": "PARAMETER_LOCATION_BODY",
                            "schema": {
                                "type": "object",
                                "description": "Die Kundendaten des aktuellen Kunden"
                            },
                            "required": True
                        }
                    ]
                }
            },
            {
                "temporaryTool": {
                    "modelToolName": "endCall",
                    "description": "Beendet das Gespräch nach erfolgreicher Bearbeitung des Anliegens",
                    "client": {},
                }
            },
        ]
        if args.secret_menu:
            system_prompt += "\n\nThere is also a secret menu that changes daily. If the user asks about it, use the getSecretMenu tool to look up today's secret menu items."
            selected_tools.append(
                {
                    "temporaryTool": {
                        "modelToolName": "getSecretMenu",
                        "description": "Looks up today's secret menu items.",
                        "client": {},
                    },
                }
            )
        body = {
            "systemPrompt": system_prompt,
            "temperature": args.temperature,
            "medium": {
                "serverWebSocket": {
                    "inputSampleRate": 48000,
                    "outputSampleRate": 48000,
                    "clientBufferSizeMs": 30000,
                }
            },
            "selectedTools": selected_tools,  # Always include our database tools
        }
        if args.voice:
            body["voice"] = args.voice
        if args.initial_output_text:
            body["initialOutputMedium"] = "MESSAGE_MEDIUM_TEXT"
        if args.user_speaks_first:
            body["firstSpeaker"] = "FIRST_SPEAKER_USER"

        logging.info(f"Creating call with body: {body}")
        async with session.post(target, headers=headers, json=body) as response:
            response.raise_for_status()
            response_json = await response.json()
            join_url = response_json["joinUrl"]
            join_url = _add_query_param(
                join_url, "apiVersion", str(args.api_version or 1)
            )
            if args.experimental_messages:
                join_url = _add_query_param(
                    join_url, "experimentalMessages", args.experimental_messages
                )
            return join_url


def _add_query_param(url: str, key: str, value: str) -> str:
    url_parts = list(urllib.parse.urlparse(url))
    query = dict(urllib.parse.parse_qsl(url_parts[4]))
    query.update({key: value})
    url_parts[4] = urllib.parse.urlencode(query)
    return urllib.parse.urlunparse(url_parts)


def _convert_to_german_number_words(number: int) -> str:
    """Convert a number to German words."""
    units = ["", "ein", "zwei", "drei", "vier", "fünf", "sechs", "sieben", "acht", "neun"]
    teens = ["zehn", "elf", "zwölf", "dreizehn", "vierzehn", "fünfzehn", "sechzehn", "siebzehn", "achtzehn", "neunzehn"]
    tens = ["", "", "zwanzig", "dreißig", "vierzig", "fünfzig", "sechzig", "siebzig", "achtzig", "neunzig"]
    
    if number < 0:
        return f"minus {_convert_to_german_number_words(abs(number))}"
    if number == 0:
        return "null"
    if number < 10:
        return units[number]
    if number < 20:
        return teens[number - 10]
    if number < 100:
        unit = number % 10
        ten = number // 10
        if unit == 0:
            return tens[ten]
        return f"{units[unit]}und{tens[ten]}"
    if number < 1000:
        hundreds = number // 100
        rest = number % 100
        if rest == 0:
            return f"{units[hundreds]}hundert"
        return f"{units[hundreds]}hundert{_convert_to_german_number_words(rest)}"
    return str(number)  # For larger numbers, return as is


async def main():
    join_url = await _get_join_url()
    client = WebsocketVoiceSession(join_url)
    
    db_tools = DatabaseTools()
    done = asyncio.Event()
    loop = asyncio.get_running_loop()

    @client.on("state")
    async def on_state(state):
        if state == "listening":
            print("\nUser:  ", end="", flush=True)
        elif state == "thinking":
            print("\nAgent: ", end="", flush=True)

    @client.on("output")
    async def on_output(text, final):
        display_text = f"{text.strip()}"
        if final:
            print(display_text)
        else:
            print(display_text, end="\r", flush=True)
        if final:
            # Save the conversation
            conversation_data = {
                "timestamp": datetime.datetime.now(),
                "text": text.strip(),
                "type": "agent"
            }
            db_tools.save_conversation(conversation_data, is_ultravox=True)

    @client.on("input")
    async def on_input(text, final):
        if final:
            # Save the user input
            conversation_data = {
                "timestamp": datetime.datetime.now(),
                "text": text.strip(),
                "type": "user"
            }
            db_tools.save_conversation(conversation_data, is_ultravox=True)

    @client.on("error")
    async def on_error(error):
        logging.exception("Client error", exc_info=error)
        print(f"Error: {error}")
        done.set()

    @client.on("ended")
    async def on_ended():
        try:
            print("\nSession ended.")  # Add newline and period
            logging.info("Session ended normally")
        except Exception as e:
            logging.error(f"Error during session end: {e}")
        finally:
            done.set()

    try:
        # Try to add signal handlers for Unix systems
        loop.add_signal_handler(signal.SIGINT, lambda: asyncio.create_task(handle_shutdown()))
        loop.add_signal_handler(signal.SIGTERM, lambda: asyncio.create_task(handle_shutdown()))
    except (NotImplementedError, AttributeError):
        # On Windows, we'll handle keyboard interrupt directly
        def windows_signal_handler(signum, frame):
            asyncio.create_task(handle_shutdown())
        signal.signal(signal.SIGINT, windows_signal_handler)

    async def handle_shutdown():
        """Handle graceful shutdown of the application."""
        try:
            print("\nShutting down...")
            logging.info("Starting graceful shutdown")
            done.set()
            await client.stop()
        except Exception as e:
            logging.error(f"Error during shutdown: {e}")

    await client.start()
    await done.wait()
    await client.stop()


if __name__ == "__main__":
    api_key = os.getenv("ULTRAVOX_API_KEY", None)
    if not api_key:
        raise ValueError("Please set your ULTRAVOX_API_KEY environment variable")

    parser = argparse.ArgumentParser(prog="websocket_client.py")
    parser.add_argument(
        "--verbose", "-v", action="store_true", help="Show verbose session information"
    )
    parser.add_argument(
        "--very-verbose", "-vv", action="store_true", help="Show debug logs too"
    )
    parser.add_argument("--voice", "-V", type=str, help="Name (or id) of voice to use")
    parser.add_argument(
        "--system-prompt",
        "-s",
        type=str,
<<<<<<< HEAD
        default=STAGE_PROMPTS["authentication"],
=======
        default="""Sie sind ein KI-Assistent für ein Energieversorgungsunternehmen und sprechen ausschließlich Deutsch. Sie haben Zugriff auf unsere Firebase-Datenbank und nutzen diese für genaue Informationen.

Wichtige Sprachregeln:
1. Sprechen Sie ALLE Zahlen einzeln aus (z.B. Kundennummer 12345 als "eins-zwei-drei-vier-fünf")
2. Sprechen Sie ausschließlich Deutsch
3. Verwenden Sie höfliche Anrede (Sie-Form)
4. Nutzen Sie deutsche Fachbegriffe für den Energiesektor

Verfügbare Datenbank-Funktionen:
1. Kundeninformationen:
   - getCustomer(customer_id): Kundendetails abrufen
   - getAllCustomers(): Alle Kundendatensätze anzeigen

2. Servicestatus:
   - getServiceStatus(): Aktuellen Systemstatus prüfen
   - updateServiceStatus(status_id, data): Servicestatus aktualisieren

3. Tarife:
   - getTariff(tariff_id): Tarifdetails abrufen
   - getAllTariffs(): Alle verfügbaren Tarife anzeigen
   - getResidentialTariff(): Standard-Haushaltstarif abrufen

4. Gesprächsverlauf:
   - getConversation(conversation_id): Spezifisches Gespräch abrufen
   - getAllConversations(): Alle Gespräche anzeigen
   - saveConversation(data): Neues Gespräch speichern

Beim Verwenden der Funktionen:
1. Prüfen Sie immer, ob die Information in der Datenbank existiert
2. Falls Daten nicht gefunden werden, kommunizieren Sie dies klar
3. Verwenden Sie Fehlerbehandlung beim Datenbankzugriff
4. Behalten Sie den Gesprächskontext für Folgefragen im Auge

Aktuelle Uhrzeit: ${datetime.datetime.now().strftime('%Y-%m-%d %H:%M:%S')}""",
>>>>>>> 60fabe77
        help="System prompt to use when creating the call",
    )
    parser.add_argument(
        "--temperature",
        type=float,
        default=0.8,
        help="Temperature to use when creating the call",
    )
    parser.add_argument(
        "--secret-menu",
        action="store_true",
        help="Adds prompt and client-implemented tool for a secret menu",
    )
    parser.add_argument(
        "--experimental-messages",
        type=str,
        help="Enables the specified experimental messages",
    )
    parser.add_argument(
        "--prior-call-id",
        type=str,
        help="Allows setting priorCallId during start call",
    )
    parser.add_argument(
        "--user-speaks-first",
        action="store_true",
        help="If set, sets FIRST_SPEAKER_USER",
    )
    parser.add_argument(
        "--initial-output-text",
        action="store_true",
        help="Sets the initial_output_medium to text",
    )
    parser.add_argument(
        "--api-version",
        type=int,
        help="API version to set when creating the call.",
    )
    parser.add_argument(
        "--mic-threshold",
        type=float,
        default=0.01,
        help="Microphone sensitivity threshold (0.0 to 1.0, default: 0.01)",
    )

    args = parser.parse_args()
    if args.very_verbose:
        logging.basicConfig(
            stream=sys.stdout,
            level=logging.DEBUG,
            format='%(levelname)s: %(message)s'
        )
    elif args.verbose:
        logging.basicConfig(
            stream=sys.stdout,
            level=logging.INFO,
            format='%(levelname)s: %(message)s'
        )
    else:
        logging.basicConfig(
            stream=sys.stdout,
            level=logging.WARNING,
            format='%(levelname)s: %(message)s'
        )

    # Remove binary debug logging
    logging.getLogger('websockets').setLevel(logging.WARNING)
    logging.getLogger('asyncio').setLevel(logging.WARNING)

    try:
        asyncio.run(main())
    except KeyboardInterrupt:
        logging.info("Application terminated by user")
    except Exception as e:
        logging.error(f"Application error: {e}", exc_info=True)<|MERGE_RESOLUTION|>--- conflicted
+++ resolved
@@ -1043,44 +1043,8 @@
         "--system-prompt",
         "-s",
         type=str,
-<<<<<<< HEAD
         default=STAGE_PROMPTS["authentication"],
-=======
-        default="""Sie sind ein KI-Assistent für ein Energieversorgungsunternehmen und sprechen ausschließlich Deutsch. Sie haben Zugriff auf unsere Firebase-Datenbank und nutzen diese für genaue Informationen.
-
-Wichtige Sprachregeln:
-1. Sprechen Sie ALLE Zahlen einzeln aus (z.B. Kundennummer 12345 als "eins-zwei-drei-vier-fünf")
-2. Sprechen Sie ausschließlich Deutsch
-3. Verwenden Sie höfliche Anrede (Sie-Form)
-4. Nutzen Sie deutsche Fachbegriffe für den Energiesektor
-
-Verfügbare Datenbank-Funktionen:
-1. Kundeninformationen:
-   - getCustomer(customer_id): Kundendetails abrufen
-   - getAllCustomers(): Alle Kundendatensätze anzeigen
-
-2. Servicestatus:
-   - getServiceStatus(): Aktuellen Systemstatus prüfen
-   - updateServiceStatus(status_id, data): Servicestatus aktualisieren
-
-3. Tarife:
-   - getTariff(tariff_id): Tarifdetails abrufen
-   - getAllTariffs(): Alle verfügbaren Tarife anzeigen
-   - getResidentialTariff(): Standard-Haushaltstarif abrufen
-
-4. Gesprächsverlauf:
-   - getConversation(conversation_id): Spezifisches Gespräch abrufen
-   - getAllConversations(): Alle Gespräche anzeigen
-   - saveConversation(data): Neues Gespräch speichern
-
-Beim Verwenden der Funktionen:
-1. Prüfen Sie immer, ob die Information in der Datenbank existiert
-2. Falls Daten nicht gefunden werden, kommunizieren Sie dies klar
-3. Verwenden Sie Fehlerbehandlung beim Datenbankzugriff
-4. Behalten Sie den Gesprächskontext für Folgefragen im Auge
-
-Aktuelle Uhrzeit: ${datetime.datetime.now().strftime('%Y-%m-%d %H:%M:%S')}""",
->>>>>>> 60fabe77
+
         help="System prompt to use when creating the call",
     )
     parser.add_argument(
